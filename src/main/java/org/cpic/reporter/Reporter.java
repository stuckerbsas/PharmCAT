--- conflicted
+++ resolved
@@ -9,33 +9,18 @@
 import java.io.IOException;
 import java.util.Properties;
 
-<<<<<<< HEAD
-import org.apache.commons.cli.CommandLine;
-import org.apache.commons.cli.DefaultParser;
-import org.apache.commons.cli.HelpFormatter;
-import org.apache.commons.cli.Option;
-import org.apache.commons.cli.Options;
-import org.apache.commons.io.FileUtils;
-import org.slf4j.Logger;
-import org.slf4j.LoggerFactory;
+
 
 
 public class Reporter {
 
-    
-=======
-public class Reporter {
 
->>>>>>> f0fa0d27
     /**
      * Logging instance
      */
    private Logger logger = LoggerFactory.getLogger( Reporter.class );
-<<<<<<< HEAD
-    
-=======
 
->>>>>>> f0fa0d27
+
     /**
      * Configuration properties loaded from file
      */
